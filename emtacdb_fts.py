--- conflicted
+++ resolved
@@ -233,7 +233,6 @@
 
     __table_args__ = (UniqueConstraint('part_number', name='_part_number_uc'),)
 
-
 class Image(Base):
     __tablename__ = 'image'
 
@@ -249,10 +248,6 @@
     image_completed_document_association = relationship("ImageCompletedDocumentAssociation", back_populates="image")
     image_embedding = relationship("ImageEmbedding", back_populates="image")
     image_position_association = relationship("ImagePositionAssociation", back_populates= "image")
-<<<<<<< HEAD
-
-=======
->>>>>>> 82d37892
 
 class ImageEmbedding(Base):
     __tablename__ = 'image_embedding'
@@ -488,10 +483,6 @@
     position = relationship("Position", back_populates="part_position_image")
     image = relationship("Image", back_populates="parts_position_image")
     bill_of_material = relationship("BillOfMaterial", back_populates="part_position_image")
-<<<<<<< HEAD
-
-=======
->>>>>>> 82d37892
 
 class ImagePositionAssociation(Base):
     __tablename__ = 'image_position_association'
